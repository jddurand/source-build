--- conflicted
+++ resolved
@@ -18,19 +18,8 @@
     <MakeDir Directories="$(LocalBlobStorageRoot)" />
   </Target>
 
-<<<<<<< HEAD
-  <Target Name="Clean">
-    <RemoveDir Directories="$(OutputPath)" />
-    <RemoveDir Directories="$(IntermediatePath)" />
-  </Target>
-
-  <Target Name="GenerateRootFs">
-     <Exec Condition="$(Platform.Contains('arm')) AND '$(Platform)' != 'armel'" Command="$(ArmEnvironmentVariables) ./cross/build-rootfs.sh" />
-     <Exec Condition="'$(Platform)' == 'armel'" Command="$(ArmEnvironmentVariables) ./cross/armel/tizen-build-rootfs.sh" />
-=======
   <Target Name="InitBuild">
     <MSBuild Projects="tools-local/init-build.proj" />
->>>>>>> 145def38
   </Target>
 
   <Target Name="Clean">
