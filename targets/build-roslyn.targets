--- conflicted
+++ resolved
@@ -1,12 +1,12 @@
 <?xml version="1.0" encoding="utf-8"?>
 <Project ToolsVersion="15.0" DefaultTargets="Build" xmlns="http://schemas.microsoft.com/developer/msbuild/2003">
-<<<<<<< HEAD
-  <UsingTask AssemblyFile="$(TaskDirectory)Microsoft.DotNet.SourceBuild.Tasks/bin/Debug/netstandard1.4/Microsoft.DotNet.SourceBuild.Tasks.dll" TaskName="AddSourceToNuGetConfig" />
-  <UsingTask AssemblyFile="$(TaskDirectory)Microsoft.DotNet.SourceBuild.Tasks/bin/Debug/netstandard1.4/Microsoft.DotNet.SourceBuild.Tasks.dll" TaskName="GetHostRid" />
-=======
->>>>>>> 48c09343
-  <UsingTask AssemblyFile="$(TaskDirectory)Microsoft.DotNet.SourceBuild.Tasks/bin/Debug/netstandard1.4/Microsoft.DotNet.SourceBuild.Tasks.dll" TaskName="ChangeRuntimesSection" />
-  <UsingTask AssemblyFile="$(TaskDirectory)Microsoft.DotNet.SourceBuild.Tasks/bin/Debug/netstandard1.4/Microsoft.DotNet.SourceBuild.Tasks.dll" TaskName="FixPathSeparator" />
+  <Import Condition="'$(ImportedRootDirProps)' == ''" Project="$([MSBuild]::GetDirectoryNameOfFileAbove($(MSBuildThisFileDirectory), dir.props))\dir.props" />
+
+  <UsingTask AssemblyFile="$(BuildTaskDirectory)Microsoft.DotNet.SourceBuild.Tasks.dll" TaskName="AddSourceToNuGetConfig" />
+  <UsingTask AssemblyFile="$(BuildTaskDirectory)Microsoft.DotNet.SourceBuild.Tasks.dll" TaskName="GetHostRid" />
+  <UsingTask AssemblyFile="$(BuildTaskDirectory)Microsoft.DotNet.SourceBuild.Tasks.dll" TaskName="ChangeRuntimesSection" />
+  <UsingTask AssemblyFile="$(BuildTaskDirectory)Microsoft.DotNet.SourceBuild.Tasks.dll" TaskName="FixPathSeparator" />
+  <UsingTask AssemblyFile="$(BuildTaskDirectory)Microsoft.DotNet.SourceBuild.Tasks.dll" TaskName="UpdateMsBuildFrameworkDependencyVersions" />
 
   <!--
     =======================================================================================================
@@ -15,10 +15,6 @@
 
   -->
 
-<<<<<<< HEAD
-
-=======
->>>>>>> 48c09343
   <Target Name="_InitializeRoslyn">
     <!-- Fetch the repository metadata for the Roslyn repository -->
     <FindInList CaseSensitive="false" List="@(Repository)" ItemSpecToFind="roslyn">
@@ -28,28 +24,23 @@
     <Error Condition="'%(Roslyn.ProjectDirectory)' == ''" Text="You are missing Roslyn metadata, or you need to specify a Roslyn build directory, either with the /p:PathToRoslyn switch, or in the 'targets/targets.props'" />
 
     <PropertyGroup>
-      <RoslynDirectory>%(Roslyn.ProjectDirectory)</RoslynDirectory>
-      <RoslynPackageOutputDirectory>$(RoslynDirectory)Binaries/Packages/</RoslynPackageOutputDirectory>
+      <ProjectDirectory>%(Roslyn.ProjectDirectory)</ProjectDirectory>
+      <RoslynPackageOutputDirectory>$(ProjectDirectory)Binaries/Packages/</RoslynPackageOutputDirectory>
       <_RoslynTargetRid>$(TargetRid)</_RoslynTargetRid>
       <_RoslynTargetRid Condition="'$(_RoslynTargetRid)' == '' and '$(OS)' == 'Windows_NT'">win7-x64</_RoslynTargetRid>
     </PropertyGroup>
     
     <ItemGroup>
-      <RoslynProjectJsonFiles Include="$(RoslynDirectory)/**/project.json" />
-      <NuSpecFiles Include="$(RoslynDirectory)/**/*.nuspec" />
+      <RoslynProjectJsonFiles Include="$(ProjectDirectory)/build/**/project.json" />
+      <NuSpecFiles Include="$(ProjectDirectory)/**/*.nuspec" />
     </ItemGroup>
   </Target>
 
-<<<<<<< HEAD
-
   <Target Name="BuildRoslyn" DependsOnTargets="_InitializeRoslyn">
-    <AddSourceToNuGetConfig NuGetConfigFile="$(RoslynDirectory)/NuGet.Config"
+    <AddSourceToNuGetConfig NuGetConfigFile="$(ProjectDirectory)/NuGet.Config"
                             SourceName="Source-Build" 
                             SourcePath="$(SourceBuiltPackagesPath)" />
-=======
->>>>>>> 48c09343
 
-  <Target Name="BuildRoslyn" DependsOnTargets="_InitializeRoslyn">
     <ChangeRuntimesSection ProjectJsonFiles="@(RoslynProjectJsonFiles)"
                            ReplacementRuntimeId="$(_RoslynTargetRid)"
                            FilterRuntimeId="ubuntu.14.04-x64"
@@ -57,27 +48,43 @@
 
     <FixPathSeparator NuSpecFiles="@(NuSpecFiles)" />
 
-<<<<<<< HEAD
+    <ItemGroup>
+      <SourceBuiltPackage Include="$(SourceBuiltPackagesPath)/*.nupkg" />
+    </ItemGroup>
+    <UpdateMsBuildFrameworkDependencyVersions ProjectPath="$(ProjectDirectory)/build/MSBuildToolset_msbuild/MSBuildToolset.csproj"
+                                              NuGetPackages="@(SourceBuiltPackage)" />
+
     <PropertyGroup>
-      <RoslynBuildCommand Condition="'$(OS)' != 'Windows_NT'">$(RoslynDirectory)cibuild.sh --$(Configuration) --SkipTests --SkipCrossGen --SkipCommitPrinting</RoslynBuildCommand>
-      <RoslynBuildCommand Condition="'$(OS)' == 'Windows_NT'">$(RoslynDirectory)cibuild.cmd /$(Configuration)</RoslynBuildCommand>
+      <RoslynBuildCommand Condition="'$(OS)' != 'Windows_NT'">$(ProjectDirectory)cibuild.sh --$(Configuration) --SkipTests --SkipCrossGen --SkipCommitPrinting</RoslynBuildCommand>
+      <RoslynBuildCommand Condition="'$(OS)' == 'Windows_NT'">$(ProjectDirectory)cibuild.cmd /$(Configuration)</RoslynBuildCommand>
       <RoslynBuildCommand Condition="'$(BuildTools_Dir)' != ''">$(RoslynBuildCommand) --bootstrap_cli_path $(BuildTools_Dir)/dotnetcli</RoslynBuildCommand>
       <RoslynBuildCommand Condition="'$(Cli_Path)' != ''">$(RoslynBuildCommand) --bootstrap_msbuild_cli_path $(Cli_Path)</RoslynBuildCommand>
     </PropertyGroup>
+
     <Exec Command="$(RoslynBuildCommand)"
-          WorkingDirectory="$(RoslynDirectory)" />
-=======
-    <Exec Command="$(RoslynDirectory)cibuild.sh --$(Configuration) --SkipTests --SkipCrossGen --SkipCommitPrinting"
-          WorkingDirectory="$(RoslynDirectory)"
-          Condition="'$(OS)' != 'Windows_NT'" />
+          WorkingDirectory="$(ProjectDirectory)" />
 
-    <Exec Command="$(RoslynDirectory)cibuild.cmd /$(Configuration) /skipTest /skipCommitPrinting"
-          WorkingDirectory="$(RoslynDirectory)"
-          Condition="'$(OS)' == 'Windows_NT'" />
->>>>>>> 48c09343
-
-    <Exec Command="$(RoslynDirectory)Binaries/$(Configuration)/Exes/CsiCore/corerun $(RoslynDirectory)Binaries/$(Configuration)/Exes/CsiCore/csi.exe src/NuGet/BuildNuGets.csx Binaries/$(Configuration) 42-localbuild $(RoslynPackageOutputDirectory)"
-          WorkingDirectory="$(RoslynDirectory)" />
+    <PropertyGroup>
+      <CsiCoreBaseDirectory>$(ProjectDirectory)Binaries/$(Configuration)/Exes/</CsiCoreBaseDirectory>
+      <CsiCoreSourceDirectory>$(CsiCoreBaseDirectory)CsiCore/</CsiCoreSourceDirectory>
+      <CsiCoreWorkingDirectory>$(CsiCoreBaseDirectory)CsiCore_working/</CsiCoreWorkingDirectory>
+      <RoslynToolsetDirectory>$(ProjectDirectory)Binaries/toolset/</RoslynToolsetDirectory>
+    </PropertyGroup>
+    
+    <ItemGroup>
+      <CsiCoreCopyFile Include="$(RoslynToolsetDirectory)*" />
+      <CsiCoreCopyFile Include="$(CsiCoreSourceDirectory)*" />
+    </ItemGroup>
+    <!-- Create a working directory where we can copy in the CsiCore and toolset binaries for producing packages -->
+    <MakeDir Directories="$(CsiCoreWorkingDirectory)"
+             Condition="!Exists('$(CsiCoreWorkingDirectory)')" />
+    
+    <Copy SourceFiles="@(CsiCoreCopyFile)"
+          DestinationFolder="$(CsiCoreWorkingDirectory)" 
+          OverwriteReadOnlyFiles="true"
+          SkipUnchangedFiles="true" />
+    <Exec Command="$(CsiCoreWorkingDirectory)corerun $(CsiCoreWorkingDirectory)csi.exe src/NuGet/BuildNuGets.csx Binaries/$(Configuration) 42-localbuild $(RoslynPackageOutputDirectory)"
+          WorkingDirectory="$(ProjectDirectory)" />
 
     <ItemGroup>
       <RoslynPackages Include="$(RoslynPackageOutputDirectory)*.nupkg" />
@@ -91,6 +98,6 @@
   </Target>
 
   <Target Name="CleanRoslyn">
-    <RemoveDir Directories="$(RoslynDirectory)Binaries" />
+    <RemoveDir Directories="$(ProjectDirectory)Binaries" />
   </Target>
 </Project>